--- conflicted
+++ resolved
@@ -36,10 +36,6 @@
       - name: Create Release
         uses: actions/create-release@v1
         if: startsWith(github.ref, 'refs/tags/')
-<<<<<<< HEAD
-        run: mvn -B deploy -DskipTests -Prelease
-=======
->>>>>>> 595c10a5
         env:
           GITHUB_TOKEN: ${{ secrets.CRYPTOBOT_RELEASE_TOKEN }} # release as "cryptobot"
         with:
